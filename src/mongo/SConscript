--- conflicted
+++ resolved
@@ -642,9 +642,6 @@
                     "db/ops/update_lifecycle_impl.cpp",
 
                     # most commands are only for mongod
-<<<<<<< HEAD
-                    "db/commands/dbhash.cpp",
-=======
                     "db/stats/top.cpp",
                     "db/commands/apply_ops.cpp",
                     "db/commands/compact.cpp",
@@ -655,7 +652,6 @@
                     "db/commands/cleanup_orphaned_cmd.cpp",
                     "db/commands/collection_to_capped.cpp",
                     "db/commands/drop_indexes.cpp",
->>>>>>> 374e1947
                     "db/commands/fsync.cpp",
                     "db/commands/get_last_error.cpp",
                     "db/commands/write_commands/write_commands.cpp",
