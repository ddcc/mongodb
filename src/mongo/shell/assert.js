--- conflicted
+++ resolved
@@ -324,10 +324,6 @@
               " places, diff: " + (a-b) + " : " + msg);
 };
 
-<<<<<<< HEAD
-assert.gleSuccess = function(db, msg) {
-    var gle = db.getLastErrorObj();
-=======
 /**
  * Asserts if the times in millis are not withing delta milliseconds, in either direction.
  * Default Delta: 1 second
@@ -444,24 +440,16 @@
 
 assert.gleSuccess = function(dbOrGLEDoc, msg) {
     var gle = dbOrGLEDoc instanceof DB ? dbOrGLEDoc.getLastErrorObj() : dbOrGLEDoc;
->>>>>>> 374e1947
     if (gle.err) {
         if (typeof(msg) == "function") 
             msg = msg(gle);
         doassert("getLastError not null:" + tojson(gle) + " :" + msg);
     }
-<<<<<<< HEAD
-}
-
-assert.gleError = function(db, msg) {
-    var gle = db.getLastErrorObj();
-=======
     return gle;
 }
 
 assert.gleError = function(dbOrGLEDoc, msg) {
     var gle = dbOrGLEDoc instanceof DB ? dbOrGLEDoc.getLastErrorObj() : dbOrGLEDoc;
->>>>>>> 374e1947
     if (!gle.err) {
         if (typeof(msg) == "function") 
             msg = msg(gle);
@@ -469,32 +457,18 @@
     }
 }
 
-<<<<<<< HEAD
-assert.gleErrorCode = function(db, code, msg) {
-    var gle = db.getLastErrorObj();
-    if (gle.err && (gle.code == code)) {
-        if (typeof(msg) == "function") 
-            msg = msg(gle);
-        doassert("getLastError not null or missing code( " + code + "): " 
-=======
 assert.gleErrorCode = function(dbOrGLEDoc, code, msg) {
     var gle = dbOrGLEDoc instanceof DB ? dbOrGLEDoc.getLastErrorObj() : dbOrGLEDoc;
     if (!gle.err || gle.code != code) {
         if (typeof(msg) == "function") 
             msg = msg(gle);
         doassert("getLastError is null or has code other than \"" + code + "\": "
->>>>>>> 374e1947
                  + tojson(gle) + " :" + msg);
     }
 }
 
-<<<<<<< HEAD
-assert.gleErrorRegex = function(db, regex, msg) {
-    var gle = db.getLastErrorObj();
-=======
 assert.gleErrorRegex = function(dbOrGLEDoc, regex, msg) {
     var gle = dbOrGLEDoc instanceof DB ? dbOrGLEDoc.getLastErrorObj() : dbOrGLEDoc;
->>>>>>> 374e1947
     if (!gle.err || !regex.test(gle.err)) {
         if (typeof(msg) == "function") 
             msg = msg(gle);
