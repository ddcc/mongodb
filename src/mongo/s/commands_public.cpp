--- conflicted
+++ resolved
@@ -2086,8 +2086,6 @@
                              int options, string &errmsg,
                              BSONObjBuilder &result, bool fromRepl);
 
-            virtual bool passOptions() const { return true; }
-
         private:
             DocumentSourceMergeCursors::CursorIds parseCursors(
                 const vector<Strategy::CommandResult>& shardResults,
@@ -2160,17 +2158,11 @@
               If the system isn't running sharded, or the target collection
               isn't sharded, pass this on to a mongod.
             */
-<<<<<<< HEAD
-            DBConfigPtr conf(grid.getDBConfig(dbName , false));
-            if (!conf || !conf->isShardingEnabled() || !conf->isSharded(fullns))
-                return passthrough(conf, cmdObj, options, result);
-=======
             DBConfigPtr conf = grid.getDBConfig(dbName , true);
             massert(17015, "getDBConfig shouldn't return NULL",
                     conf);
             if (!conf->isShardingEnabled() || !conf->isSharded(fullns))
                 return aggPassthrough(conf, cmdObj, result, options);
->>>>>>> 374e1947
 
             /* split the pipeline into pieces for mongods and this mongos */
             intrusive_ptr<Pipeline> pShardPipeline(pPipeline->splitForSharded());
