--- conflicted
+++ resolved
@@ -358,13 +358,8 @@
 
 
         const long long* cursors = dbmessage.getArray(n);
-<<<<<<< HEAD
-        AuthorizationManager* authManager =
-                ClientBasic::getCurrent()->getAuthorizationManager();
-=======
         ClientBasic* client = ClientBasic::getCurrent();
         AuthorizationSession* authSession = client->getAuthorizationSession();
->>>>>>> 374e1947
         for ( int i=0; i<n; i++ ) {
             long long id = cursors[i];
             LOG(_myLogLevel) << "CursorCache::gotKillCursors id: " << id << endl;
