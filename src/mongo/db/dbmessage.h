--- conflicted
+++ resolved
@@ -131,11 +131,7 @@
         // Indicates whether this message is expected to have a ns
         // or in the case of dbMsg, a string in the same place as ns
         bool messageShouldHaveNs() const {
-<<<<<<< HEAD
-            return (_msg.operation() >= dbMsg) && (_msg.operation() <= dbDelete);
-=======
             return (_msg.operation() >= dbMsg) & (_msg.operation() <= dbDelete);
->>>>>>> 374e1947
         }
 
         /** the 32 bit field before the ns
@@ -144,23 +140,10 @@
          * 1: fromWriteback
          */
         int reservedField() const { return _reserved; }
-<<<<<<< HEAD
-        void setReservedField(int value) {  _reserved = value; }
 
         const char * getns() const;
         int getQueryNToReturn() const;
 
-        int getFlags() const;
-        void setFlags(int value);
-
-        long long getInt64(int offsetBytes) const;
-
-=======
-
-        const char * getns() const;
-        int getQueryNToReturn() const;
-
->>>>>>> 374e1947
         int pullInt();
         long long pullInt64();
         const long long* getArray(size_t count) const;
@@ -182,21 +165,13 @@
             _mark = _nextjsobj;
         }
 
-<<<<<<< HEAD
-        void markReset(const char * toMark = NULL);
-=======
         void markReset(const char * toMark);
->>>>>>> 374e1947
 
     private:
         // Check if we have enough data to read
         template<typename T>
         void checkRead(const char* start, size_t count = 0) const;
 
-<<<<<<< HEAD
-        template<typename T>
-        void checkReadOffset(const char* start, size_t offset) const;
-
         // Read some type without advancing our position
         template<typename T>
         T read() const;
@@ -211,22 +186,6 @@
         const char* _nextjsobj; // current position reading packet
         const char* _theEnd; // end of packet
 
-=======
-        // Read some type without advancing our position
-        template<typename T>
-        T read() const;
-
-        // Read some type, and advance our position
-        template<typename T> T readAndAdvance();
-
-        const Message& _msg;
-        int _reserved; // flags or zero depending on packet, starts the packet
-
-        const char* _nsStart; // start of namespace string, +4 from message start
-        const char* _nextjsobj; // current position reading packet
-        const char* _theEnd; // end of packet
-
->>>>>>> 374e1947
         const char* _mark;
 
         unsigned int _nsLen;
