// dbcommands.cpp

/**
*    Copyright (C) 2012 10gen Inc.
*
*    This program is free software: you can redistribute it and/or  modify
*    it under the terms of the GNU Affero General Public License, version 3,
*    as published by the Free Software Foundation.
*
*    This program is distributed in the hope that it will be useful,
*    but WITHOUT ANY WARRANTY; without even the implied warranty of
*    MERCHANTABILITY or FITNESS FOR A PARTICULAR PURPOSE.  See the
*    GNU Affero General Public License for more details.
*
*    You should have received a copy of the GNU Affero General Public License
*    along with this program.  If not, see <http://www.gnu.org/licenses/>.
*
*    As a special exception, the copyright holders give permission to link the
*    code of portions of this program with the OpenSSL library under certain
*    conditions as described in each individual source file and distribute
*    linked combinations including the program with the OpenSSL library. You
*    must comply with the GNU Affero General Public License in all respects for
*    all of the code used other than as permitted herein. If you modify file(s)
*    with this exception, you may extend this exception to your version of the
*    file(s), but you are not obligated to do so. If you do not wish to do so,
*    delete this exception statement from your version. If you delete this
*    exception statement from all source files in the program, then also delete
*    it in the license file.
*/

#include "mongo/pch.h"

#include <time.h>

#include "mongo/base/disallow_copying.h"
#include "mongo/base/init.h"
#include "mongo/base/status.h"
#include "mongo/bson/util/builder.h"
#include "mongo/db/audit.h"
#include "mongo/db/auth/action_set.h"
#include "mongo/db/auth/action_type.h"
#include "mongo/db/auth/authorization_manager.h"
#include "mongo/db/auth/authorization_session.h"
#include "mongo/db/auth/privilege.h"
#include "mongo/db/auth/user_management_commands_parser.h"
#include "mongo/db/auth/user_name.h"
#include "mongo/db/background.h"
#include "mongo/db/clientcursor.h"
#include "mongo/db/commands.h"
#include "mongo/db/commands/server_status.h"
#include "mongo/db/commands/shutdown.h"
#include "mongo/db/db.h"
#include "mongo/db/dbhelpers.h"
#include "mongo/db/dur_stats.h"
#include "mongo/db/index_builder.h"
#include "mongo/db/instance.h"
#include "mongo/db/introspect.h"
#include "mongo/db/jsobj.h"
#include "mongo/db/json.h"
#include "mongo/db/kill_current_op.h"
#include "mongo/db/lasterror.h"
#include "mongo/db/ops/count.h"
#include "mongo/db/ops/insert.h"
#include "mongo/db/pdfile.h"
#include "mongo/db/query/get_runner.h"
#include "mongo/db/query/internal_plans.h"
#include "mongo/db/query/query_planner.h"
#include "mongo/db/repair_database.h"
#include "mongo/db/repl/is_master.h"
#include "mongo/db/repl/oplog.h"
#include "mongo/db/write_concern.h"
#include "mongo/s/d_logic.h"
#include "mongo/s/d_writeback.h"
#include "mongo/s/stale_exception.h"  // for SendStaleConfigException
#include "mongo/scripting/engine.h"
#include "mongo/server.h"
#include "mongo/util/fail_point_service.h"
#include "mongo/util/lruishmap.h"
#include "mongo/util/md5.hpp"

namespace mongo {

<<<<<<< HEAD
    /* reset any errors so that getlasterror comes back clean.

       useful before performing a long series of operations where we want to
       see if any of the operations triggered an error, but don't want to check
       after each op as that woudl be a client/server turnaround.
    */
    class CmdResetError : public Command {
    public:
        virtual LockType locktype() const { return NONE; }
        virtual bool logTheOp() {
            return false;
        }
        virtual bool slaveOk() const {
            return true;
        }
        virtual bool requiresAuth() { return false; }
        virtual void addRequiredPrivileges(const std::string& dbname,
                                           const BSONObj& cmdObj,
                                           std::vector<Privilege>* out) {} // No auth required
        virtual void help( stringstream& help ) const {
            help << "reset error state (used with getpreverror)";
        }
        CmdResetError() : Command("resetError", false, "reseterror") {}
        bool run(const string& db, BSONObj& cmdObj, int, string& errmsg, BSONObjBuilder& result, bool fromRepl) {
            LastError *le = lastError.get();
            verify( le );
            le->reset();
            return true;
        }
    } cmdResetError;

    /* set by replica sets if specified in the configuration.
       a pointer is used to avoid any possible locking issues with lockless reading (see below locktype() is NONE
       and would like to keep that)
       (for now, it simply orphans any old copy as config changes should be extremely rare).
       note: once non-null, never goes to null again.
    */
    BSONObj *getLastErrorDefault = 0;

    static TimerStats gleWtimeStats;
    static ServerStatusMetricField<TimerStats> displayGleLatency( "getLastError.wtime", &gleWtimeStats );

    static Counter64 gleWtimeouts;
    static ServerStatusMetricField<Counter64> gleWtimeoutsDisplay( "getLastError.wtimeouts", &gleWtimeouts );

    class CmdGetLastError : public Command {
    public:
        CmdGetLastError() : Command("getLastError", false, "getlasterror") { }
        virtual LockType locktype() const { return NONE;  }
        virtual bool logTheOp()           { return false; }
        virtual bool slaveOk() const      { return true;  }
        virtual bool requiresAuth()       { return false; }
        virtual void addRequiredPrivileges(const std::string& dbname,
                                           const BSONObj& cmdObj,
                                           std::vector<Privilege>* out) {} // No auth required
        virtual void help( stringstream& help ) const {
            help << "return error status of the last operation on this connection\n"
                 << "options:\n"
                 << "  { fsync:true } - fsync before returning, or wait for journal commit if running with --journal\n"
                 << "  { j:true } - wait for journal commit if running with --journal\n"
                 << "  { w:n } - await replication to n servers (including self) before returning\n"
                 << "  { wtimeout:m} - timeout for w in m milliseconds";
        }
        bool run(const string& dbname, BSONObj& _cmdObj, int, string& errmsg, BSONObjBuilder& result, bool fromRepl) {
            LastError *le = lastError.disableForCommand();

            bool err = false;

            if ( le->nPrev != 1 ) {
                err = LastError::noError.appendSelf( result , false );
                le->appendSelfStatus( result );
            }
            else {
                err = le->appendSelf( result , false );
            }

            Client& c = cc();
            c.appendLastOp( result );

            result.appendNumber( "connectionId" , c.getConnectionId() ); // for sharding; also useful in general for debugging

            BSONObj cmdObj = _cmdObj;
            {
                BSONObj::iterator i(_cmdObj);
                i.next();
                if( !i.more() ) {
                    /* empty, use default */
                    BSONObj *def = getLastErrorDefault;
                    if( def )
                        cmdObj = *def;
                }
            }

            if ( cmdObj["j"].trueValue() ) { 
                if( !getDur().awaitCommit() ) {
                    // --journal is off
                    result.append("jnote", "journaling not enabled on this server");
                }
                if( cmdObj["fsync"].trueValue() ) { 
                    errmsg = "fsync and j options are not used together";
                    return false;
                }
            }
            else if ( cmdObj["fsync"].trueValue() ) {
                Timer t;
                if( !getDur().awaitCommit() ) {
                    // if get here, not running with --journal
                    log() << "fsync from getlasterror" << endl;
                    result.append( "fsyncFiles" , MemoryMappedFile::flushAll( true ) );
                }
                else {
                    // this perhaps is temp.  how long we wait for the group commit to occur.
                    result.append( "waited", t.millis() );
                }
            }

            if ( err && cmdObj["wOpTime"].eoo() ) {
                // doesn't make sense to wait for replication
                // if there was an error and we aren't explicitly waiting for another wOpTime
                return true;
            }

            BSONElement e = cmdObj["w"];
            if ( e.ok() ) {

                if ( cmdLine.configsvr && (!e.isNumber() || e.numberInt() > 1) ) {
                    // w:1 on config servers should still work, but anything greater than that
                    // should not.
                    result.append( "wnote", "can't use w on config servers" );
                    result.append( "err", "norepl" );
                    return true;
                }

                int timeout = cmdObj["wtimeout"].numberInt();
                TimerHolder timer( &gleWtimeStats );

                long long passes = 0;
                char buf[32];

                OpTime op;
                if ( cmdObj["wOpTime"].type() == Timestamp ) {
                    op = OpTime( cmdObj["wOpTime"].date() );
                }
                else {
                    op = c.getLastOp();
                }

                if ( op.isNull() ) {
                    if ( anyReplEnabled() ) {
                        result.append( "wnote" , "no write has been done on this connection" );
                    }
                    else if ( e.isNumber() && e.numberInt() <= 1 ) {
                        // don't do anything
                        // w=1 and no repl, so this is fine
                    }
                    else {
                        // w=2 and no repl
                        stringstream errmsg;
                        errmsg << "no replication has been enabled, so w=" <<
                                  e.toString(false) << " won't work";
                        result.append( "wnote" , errmsg.str() );
                        result.append( "err", "norepl" );
                        return true;
                    }

                    result.appendNull( "err" );
                    return true;
                }

                if ( !theReplSet && !e.isNumber() ) {
                    result.append( "wnote", "cannot use non integer w values for non-replica sets" );
                    result.append( "err", "noreplset" );
                    return true;
                }

                while ( 1 ) {

                    if ( !_isMaster() ) {
                        // this should be in the while loop in case we step down
                        errmsg = "not master";
                        result.append( "wnote", "no longer primary" );
                        result.append( "code" , 10990 );
                        return false;
                    }

                    // check this first for w=0 or w=1
                    if ( opReplicatedEnough( op, e ) ) {
                        break;
                    }

                    // if replication isn't enabled (e.g., config servers)
                    if ( ! anyReplEnabled() ) {
                        result.append( "err", "norepl" );
                        return true;
                    }


                    if ( timeout > 0 && timer.millis() >= timeout ) {
                        gleWtimeouts.increment();
                        result.append( "wtimeout" , true );
                        errmsg = "timed out waiting for slaves";
                        result.append( "waited" , timer.millis() );
                        result.append("writtenTo", getHostsWrittenTo(op));
                        result.append( "err" , "timeout" );
                        return true;
                    }

                    verify( sprintf( buf , "w block pass: %lld" , ++passes ) < 30 );
                    c.curop()->setMessage( buf );
                    sleepmillis(1);
                    killCurrentOp.checkForInterrupt();
                }

                result.append("writtenTo", getHostsWrittenTo(op));
                int myMillis = timer.recordMillis();
                result.appendNumber( "wtime" , myMillis );
            }

            result.appendNull( "err" );
            return true;
        }

    } cmdGetLastError;

    class CmdGetPrevError : public Command {
    public:
        virtual LockType locktype() const { return NONE; }
        virtual bool logTheOp() {
            return false;
        }
        virtual void help( stringstream& help ) const {
            help << "check for errors since last reseterror commandcal";
        }
        virtual bool slaveOk() const {
            return true;
        }
        virtual bool requiresAuth() { return false; }
        virtual void addRequiredPrivileges(const std::string& dbname,
                                           const BSONObj& cmdObj,
                                           std::vector<Privilege>* out) {} // No auth required
        CmdGetPrevError() : Command("getPrevError", false, "getpreverror") {}
        bool run(const string& dbname, BSONObj& cmdObj, int, string& errmsg, BSONObjBuilder& result, bool fromRepl) {
            LastError *le = lastError.disableForCommand();
            le->appendSelf( result );
            if ( le->valid )
                result.append( "nPrev", le->nPrev );
            else
                result.append( "nPrev", -1 );
            return true;
        }
    } cmdGetPrevError;

=======
>>>>>>> 374e1947
    CmdShutdown cmdShutdown;

    void CmdShutdown::help( stringstream& help ) const {
        help << "shutdown the database.  must be ran against admin db and "
             << "either (1) ran from localhost or (2) authenticated. If "
             << "this is a primary in a replica set and there is no member "
             << "within 10 seconds of its optime, it will not shutdown "
             << "without force : true.  You can also specify timeoutSecs : "
             << "N to wait N seconds for other members to catch up.";
    }

    bool CmdShutdown::run(const string& dbname, BSONObj& cmdObj, int, string& errmsg, BSONObjBuilder& result, bool fromRepl) {
        bool force = cmdObj.hasField("force") && cmdObj["force"].trueValue();

        if (!force &&
                theReplSet &&
                theReplSet->getConfig().members.size() > 1 &&
                theReplSet->isPrimary()) {
            long long timeout, now, start;
            timeout = now = start = curTimeMicros64()/1000000;
            if (cmdObj.hasField("timeoutSecs")) {
                timeout += cmdObj["timeoutSecs"].numberLong();
            }

            OpTime lastOp = theReplSet->lastOpTimeWritten;
            OpTime closest = theReplSet->lastOtherOpTime();
            long long int diff = lastOp.getSecs() - closest.getSecs();
            while (now <= timeout && (diff < 0 || diff > 10)) {
                sleepsecs(1);
                now++;

                lastOp = theReplSet->lastOpTimeWritten;
                closest = theReplSet->lastOtherOpTime();
                diff = lastOp.getSecs() - closest.getSecs();
            }

            if (diff < 0 || diff > 10) {
                errmsg = "no secondaries within 10 seconds of my optime";
                result.append("closest", closest.getSecs());
                result.append("difference", diff);
                return false;
            }

            // step down
            theReplSet->stepDown(120);

            log() << "waiting for secondaries to catch up" << endl;

            lastOp = theReplSet->lastOpTimeWritten;
            while (lastOp != closest && now - start < 60) {
                closest = theReplSet->lastOtherOpTime();

                now++;
                sleepsecs(1);
            }

            // regardless of whether they caught up, we'll shut down
        }

        writelocktry wlt( 2 * 60 * 1000 );
        uassert( 13455 , "dbexit timed out getting lock" , wlt.got() );
        return shutdownHelper();
    }

    class CmdDropDatabase : public Command {
    public:
        virtual bool logTheOp() {
            return true;
        }
        virtual void help( stringstream& help ) const {
            help << "drop (delete) this database";
        }
        virtual bool slaveOk() const {
            return false;
        }

        virtual void addRequiredPrivileges(const std::string& dbname,
                                           const BSONObj& cmdObj,
                                           std::vector<Privilege>* out) {
            ActionSet actions;
            actions.addAction(ActionType::dropDatabase);
            out->push_back(Privilege(ResourcePattern::forDatabaseName(dbname), actions));
        }

        // this is suboptimal but syncDataAndTruncateJournal is called from dropDatabase, and that 
        // may need a global lock.
        virtual bool lockGlobally() const { return true; }

        virtual LockType locktype() const { return WRITE; }

        virtual std::vector<BSONObj> stopIndexBuilds(Database* db, 
                                                     const BSONObj& cmdObj) {
            invariant(db);
            std::list<std::string> collections;
            db->namespaceIndex().getNamespaces(collections, true /* onlyCollections */);

            std::vector<BSONObj> allKilledIndexes;
            for (std::list<std::string>::iterator it = collections.begin(); 
                 it != collections.end(); 
                 ++it) {
                std::string ns = *it;

                IndexCatalog::IndexKillCriteria criteria;
                criteria.ns = ns;
                std::vector<BSONObj> killedIndexes = 
                    IndexBuilder::killMatchingIndexBuilds(db->getCollection(ns), criteria);
                allKilledIndexes.insert(allKilledIndexes.end(), 
                                        killedIndexes.begin(), 
                                        killedIndexes.end());
            }
            return allKilledIndexes;
        }

        CmdDropDatabase() : Command("dropDatabase") {}
        bool run(const string& dbname, BSONObj& cmdObj, int, string& errmsg, BSONObjBuilder& result, bool fromRepl) {
            // disallow dropping the config database
            if (serverGlobalParams.configsvr && (dbname == "config")) {
                errmsg = "Cannot drop 'config' database if mongod started with --configsvr";
                return false;
            }
            BSONElement e = cmdObj.firstElement();
            log() << "dropDatabase " << dbname << " starting" << endl;
            int p = (int) e.number();
            if ( p != 1 )
                return false;
            stopIndexBuilds(cc().database(), cmdObj);
            dropDatabase(dbname);
            result.append( "dropped" , dbname );
            log() << "dropDatabase " << dbname << " finished" << endl;
            return true;
        }
    } cmdDropDatabase;

    class CmdRepairDatabase : public Command {
    public:
        virtual bool logTheOp() {
            return false;
        }
        virtual bool slaveOk() const {
            return true;
        }
        virtual bool maintenanceMode() const { return true; }
        virtual void help( stringstream& help ) const {
            help << "repair database.  also compacts. note: slow.";
        }
        virtual LockType locktype() const { return WRITE; }
        // SERVER-4328 todo don't lock globally. currently syncDataAndTruncateJournal is being called within, and that requires a global lock i believe.
        virtual bool lockGlobally() const { return true; }
        virtual void addRequiredPrivileges(const std::string& dbname,
                                           const BSONObj& cmdObj,
                                           std::vector<Privilege>* out) {
            ActionSet actions;
            actions.addAction(ActionType::repairDatabase);
            out->push_back(Privilege(ResourcePattern::forDatabaseName(dbname), actions));
        }
        CmdRepairDatabase() : Command("repairDatabase") {}

        virtual std::vector<BSONObj> stopIndexBuilds(Database* db, 
                                                     const BSONObj& cmdObj) {
            invariant(db);
            std::list<std::string> collections;
            db->namespaceIndex().getNamespaces(collections, true /* onlyCollections */);

            std::vector<BSONObj> allKilledIndexes;
            for (std::list<std::string>::iterator it = collections.begin(); 
                 it != collections.end(); 
                 ++it) {
                std::string ns = *it;

                IndexCatalog::IndexKillCriteria criteria;
                criteria.ns = ns;
                std::vector<BSONObj> killedIndexes = 
                    IndexBuilder::killMatchingIndexBuilds(db->getCollection(ns), criteria);
                allKilledIndexes.insert(allKilledIndexes.end(), 
                                        killedIndexes.begin(), 
                                        killedIndexes.end());
            }
            return allKilledIndexes;
        }

        bool run(const string& dbname , BSONObj& cmdObj, int, string& errmsg, BSONObjBuilder& result, bool fromRepl) {
            BSONElement e = cmdObj.firstElement();
            log() << "repairDatabase " << dbname << endl;
            int p = (int) e.number();

            if ( p != 1 ) {
                errmsg = "bad option";
                return false;
            }

            std::vector<BSONObj> indexesInProg = stopIndexBuilds(cc().database(), cmdObj);

            e = cmdObj.getField( "preserveClonedFilesOnFailure" );
            bool preserveClonedFilesOnFailure = e.isBoolean() && e.boolean();
            e = cmdObj.getField( "backupOriginalFiles" );
            bool backupOriginalFiles = e.isBoolean() && e.boolean();
            Status status =
                repairDatabase( dbname, preserveClonedFilesOnFailure, backupOriginalFiles );

            IndexBuilder::restoreIndexes(indexesInProg);

            return appendCommandStatus( result, status );
        }
    } cmdRepairDatabase;

    /* set db profiling level
       todo: how do we handle profiling information put in the db with replication?
             sensibly or not?
    */
    class CmdProfile : public Command {
    public:
        virtual bool slaveOk() const {
            return true;
        }
        virtual void help( stringstream& help ) const {
            help << "enable or disable performance profiling\n";
            help << "{ profile : <n> }\n";
            help << "0=off 1=log slow ops 2=log all\n";
            help << "-1 to get current values\n";
            help << "http://dochub.mongodb.org/core/databaseprofiler";
        }
        virtual LockType locktype() const { return WRITE; }
        virtual Status checkAuthForCommand(ClientBasic* client,
                                           const std::string& dbname,
                                           const BSONObj& cmdObj) {
            AuthorizationSession* authzSession = client->getAuthorizationSession();

            if (cmdObj.firstElement().numberInt() == -1 && !cmdObj.hasField("slowms")) {
                // If you just want to get the current profiling level you can do so with just
                // read access to system.profile, even if you can't change the profiling level.
                if (authzSession->isAuthorizedForActionsOnResource(
                        ResourcePattern::forExactNamespace(NamespaceString(dbname,
                                                                           "system.profile")),
                        ActionType::find)) {
                    return Status::OK();
                }
            }

            if (authzSession->isAuthorizedForActionsOnResource(
                    ResourcePattern::forDatabaseName(dbname), ActionType::enableProfiler)) {
                return Status::OK();
            }

            return Status(ErrorCodes::Unauthorized, "unauthorized");
        }
        CmdProfile() : Command("profile") {}
        bool run(const string& dbname, BSONObj& cmdObj, int, string& errmsg, BSONObjBuilder& result, bool fromRepl) {
            BSONElement e = cmdObj.firstElement();
            result.append("was", cc().database()->getProfilingLevel());
            result.append("slowms", serverGlobalParams.slowMS);

            int p = (int) e.number();
            bool ok = false;

            if ( p == -1 )
                ok = true;
            else if ( p >= 0 && p <= 2 ) {
                ok = cc().database()->setProfilingLevel( p , errmsg );
            }

            BSONElement slow = cmdObj["slowms"];
            if ( slow.isNumber() )
                serverGlobalParams.slowMS = slow.numberInt();

            return ok;
        }
    } cmdProfile;

    class CmdGetOpTime : public Command {
    public:
        virtual bool slaveOk() const {
            return true;
        }
        virtual void help( stringstream& help ) const { help << "internal"; }
        virtual LockType locktype() const { return NONE; }
        CmdGetOpTime() : Command("getoptime") { }
        virtual void addRequiredPrivileges(const std::string& dbname,
                                           const BSONObj& cmdObj,
                                           std::vector<Privilege>* out) {} // No auth required
        bool run(const string& dbname, BSONObj& cmdObj, int, string& errmsg, BSONObjBuilder& result, bool fromRepl) {
            mutex::scoped_lock lk(OpTime::m);
            result.appendDate("optime", OpTime::now(lk).asDate());
            return true;
        }
    } cmdgetoptime;

    class CmdDiagLogging : public Command {
    public:
        virtual bool slaveOk() const {
            return true;
        }
        CmdDiagLogging() : Command("diagLogging") { }
        bool adminOnly() const {
            return true;
        }
        void help(stringstream& h) const { h << "http://dochub.mongodb.org/core/monitoring#MonitoringandDiagnostics-DatabaseRecord%2FReplay%28diagLoggingcommand%29"; }
        virtual LockType locktype() const { return WRITE; }
        virtual void addRequiredPrivileges(const std::string& dbname,
                                           const BSONObj& cmdObj,
                                           std::vector<Privilege>* out) {
            ActionSet actions;
            actions.addAction(ActionType::diagLogging);
            out->push_back(Privilege(ResourcePattern::forClusterResource(), actions));
        }
        bool run(const string& dbname , BSONObj& cmdObj, int, string& errmsg, BSONObjBuilder& result, bool) {
            int was = _diaglog.setLevel( cmdObj.firstElement().numberInt() );
            _diaglog.flush();
            if (!serverGlobalParams.quiet) {
                MONGO_TLOG(0) << "CMD: diagLogging set to " << _diaglog.getLevel() << " from: " << was << endl;
            }
            result.append( "was" , was );
            return true;
        }
    } cmddiaglogging;


    /* drop collection */
    class CmdDrop : public Command {
    public:
        CmdDrop() : Command("drop") { }
        virtual bool logTheOp() {
            return true;
        }
        virtual bool slaveOk() const {
            return false;
        }
        virtual bool adminOnly() const {
            return false;
        }
        virtual void addRequiredPrivileges(const std::string& dbname,
                                           const BSONObj& cmdObj,
                                           std::vector<Privilege>* out) {
            ActionSet actions;
            actions.addAction(ActionType::dropCollection);
            out->push_back(Privilege(parseResourcePattern(dbname, cmdObj), actions));
        }
        virtual void help( stringstream& help ) const { help << "drop a collection\n{drop : <collectionName>}"; }
        virtual LockType locktype() const { return WRITE; }

        virtual std::vector<BSONObj> stopIndexBuilds(Database* db, 
                                                     const BSONObj& cmdObj) {
            std::string nsToDrop = db->name() + '.' + cmdObj.firstElement().valuestr();

            IndexCatalog::IndexKillCriteria criteria;
            criteria.ns = nsToDrop;
            return IndexBuilder::killMatchingIndexBuilds(db->getCollection(nsToDrop), criteria);
        }

        virtual bool run(const string& dbname , BSONObj& cmdObj, int, string& errmsg, BSONObjBuilder& result, bool) {
            string nsToDrop = dbname + '.' + cmdObj.firstElement().valuestr();
            if (!serverGlobalParams.quiet) {
                MONGO_TLOG(0) << "CMD: drop " << nsToDrop << endl;
            }

            if ( nsToDrop.find( '$' ) != string::npos ) {
                errmsg = "can't drop collection with reserved $ character in name";
                return false;
            }

            Collection* coll = cc().database()->getCollection( nsToDrop );
            // If collection does not exist, short circuit and return.
            if ( !coll ) {
                errmsg = "ns not found";
                return false;
            }

            int numIndexes = coll->getIndexCatalog()->numIndexesTotal();

            stopIndexBuilds(cc().database(), cmdObj);

            result.append( "ns", nsToDrop );
            result.append( "nIndexesWas", numIndexes );

            Status s = cc().database()->dropCollection( nsToDrop );

            if ( s.isOK() )
                return true;
            
            appendCommandStatus( result, s );

            return false;
        }
    } cmdDrop;

    /* select count(*) */
    class CmdCount : public Command {
    public:
        virtual LockType locktype() const { return READ; }
        CmdCount() : Command("count") { }
        virtual bool logTheOp() { return false; }
        virtual bool slaveOk() const {
            // ok on --slave setups
            return replSettings.slave == SimpleSlave;
        }
        virtual bool slaveOverrideOk() const { return true; }
        virtual bool maintenanceOk() const { return false; }
        virtual bool adminOnly() const { return false; }
        virtual void help( stringstream& help ) const { help << "count objects in collection"; }
        virtual void addRequiredPrivileges(const std::string& dbname,
                                           const BSONObj& cmdObj,
                                           std::vector<Privilege>* out) {
            ActionSet actions;
            actions.addAction(ActionType::find);
            out->push_back(Privilege(parseResourcePattern(dbname, cmdObj), actions));
        }
        virtual bool run(const string& dbname, BSONObj& cmdObj, int, string& errmsg, BSONObjBuilder& result, bool) {

            long long skip = 0;
            if ( cmdObj["skip"].isNumber() ) {
                skip = cmdObj["skip"].numberLong();
                if ( skip < 0 ) {
                    errmsg = "skip value is negative in count query";
                    return false;
                }
            }
            else if ( cmdObj["skip"].ok() ) {
                errmsg = "skip value is not a valid number";
                return false;
            }

            string ns = parseNs(dbname, cmdObj);
            string err;
            int errCode;
            long long n = runCount(ns, cmdObj, err, errCode);
            long long nn = n;
            bool ok = true;
            if ( n == -1 ) {
                nn = 0;
                result.appendBool( "missing" , true );
            }
            else if ( n < 0 ) {
                nn = 0;
                ok = false;
                if ( !err.empty() ) {
                    errmsg = err;
                    result.append("code", errCode);
                    return false;
                }
            }
            result.append("n", (double) nn);
            return ok;
        }
    } cmdCount;

    /* create collection */
    class CmdCreate : public Command {
    public:
        CmdCreate() : Command("create") { }
        virtual bool logTheOp() {
            return false;
        }
        virtual bool slaveOk() const {
            return false;
        }
        virtual bool adminOnly() const {
            return false;
        }
        virtual LockType locktype() const { return WRITE; }
        virtual void help( stringstream& help ) const {
            help << "create a collection explicitly\n"
                "{ create: <ns>[, capped: <bool>, size: <collSizeInBytes>, max: <nDocs>] }";
        }
        virtual Status checkAuthForCommand(ClientBasic* client,
                                           const std::string& dbname,
                                           const BSONObj& cmdObj) {
            AuthorizationSession* authzSession = client->getAuthorizationSession();
            if (cmdObj["capped"].trueValue()) {
                if (!authzSession->isAuthorizedForActionsOnResource(
                        parseResourcePattern(dbname, cmdObj), ActionType::convertToCapped)) {
                    return Status(ErrorCodes::Unauthorized, "unauthorized");
                }
            }

            // ActionType::createCollection or ActionType::insert are both acceptable
            if (authzSession->isAuthorizedForActionsOnResource(
                    parseResourcePattern(dbname, cmdObj), ActionType::createCollection) ||
                authzSession->isAuthorizedForActionsOnResource(
                    parseResourcePattern(dbname, cmdObj), ActionType::insert)) {
                return Status::OK();
            }

            return Status(ErrorCodes::Unauthorized, "unauthorized");
        }
        virtual bool run(const string& dbname , BSONObj& cmdObj, int, string& errmsg, BSONObjBuilder& result, bool fromRepl ) {
            BSONObjIterator it(cmdObj);

            // Extract ns from first cmdObj element.
            BSONElement firstElt = it.next();
            uassert(15888,
                    "must pass name of collection to create",
                    firstElt.valuestrsafe()[0] != '\0');

            Status status = userAllowedCreateNS( dbname, firstElt.valuestr() );
            if ( !status.isOK() ) {
                return appendCommandStatus( result, status );
            }

            string ns = dbname + '.' + firstElt.valuestr();

            // Build options object from remaining cmdObj elements.
            BSONObjBuilder optionsBuilder;
            while (it.more()) {
                optionsBuilder.append(it.next());
            }
            BSONObj options = optionsBuilder.obj();
            uassert(14832,
                    "specify size:<n> when capped is true",
                    !options["capped"].trueValue() || options["size"].isNumber() ||
                        options.hasField("$nExtents"));

            // Create collection.
            string err;
            bool ok = userCreateNS(ns.c_str(), options, err, !fromRepl);
            if (!ok && !err.empty()) {
                errmsg = err;
            }
            return ok;
        }
    } cmdCreate;

    class CmdListDatabases : public Command {
    public:
        virtual bool slaveOk() const {
            return true;
        }
        virtual bool slaveOverrideOk() const {
            return true;
        }
        virtual bool adminOnly() const {
            return true;
        }
        virtual LockType locktype() const { return NONE; }
        virtual void help( stringstream& help ) const { help << "list databases on this server"; }
        virtual void addRequiredPrivileges(const std::string& dbname,
                                           const BSONObj& cmdObj,
                                           std::vector<Privilege>* out) {
            ActionSet actions;
            actions.addAction(ActionType::listDatabases);
            out->push_back(Privilege(ResourcePattern::forClusterResource(), actions));
        }
        CmdListDatabases() : Command("listDatabases" , true ) {}
        bool run(const string& dbname , BSONObj& jsobj, int, string& errmsg, BSONObjBuilder& result, bool /*fromRepl*/) {
            vector< string > dbNames;
            getDatabaseNames( dbNames );
            vector< BSONObj > dbInfos;

            set<string> seen;
            intmax_t totalSize = 0;
            for ( vector< string >::iterator i = dbNames.begin(); i != dbNames.end(); ++i ) {
                BSONObjBuilder b;
                b.append( "name", *i );

                intmax_t size = dbSize( i->c_str() );
                b.append( "sizeOnDisk", (double) size );
                totalSize += size;
                
                {
                    Client::ReadContext rc( *i + ".system.namespaces" );
                    b.appendBool( "empty", rc.ctx().db()->isEmpty() );
                }
                
                dbInfos.push_back( b.obj() );

                seen.insert( i->c_str() );
            }

            // TODO: erh 1/1/2010 I think this is broken where
            // path != storageGlobalParams.dbpath ??
            set<string> allShortNames;
            {
                Lock::GlobalRead lk;
                dbHolder().getAllShortNames( allShortNames );
            }
            
            for ( set<string>::iterator i = allShortNames.begin(); i != allShortNames.end(); i++ ) {
                string name = *i;

                if ( seen.count( name ) )
                    continue;

                BSONObjBuilder b;
                b.append( "name" , name );
                b.append( "sizeOnDisk" , (double)1.0 );

                {
                    Client::ReadContext ctx( name );
                    b.appendBool( "empty", ctx.ctx().db()->isEmpty() );
                }

                dbInfos.push_back( b.obj() );
            }

            result.append( "databases", dbInfos );
            result.append( "totalSize", double( totalSize ) );
            return true;
        }
    } cmdListDatabases;

    /* note an access to a database right after this will open it back up - so this is mainly
       for diagnostic purposes.
       */
    class CmdCloseAllDatabases : public Command {
    public:
        virtual void help( stringstream& help ) const { help << "Close all database files.\nA new request will cause an immediate reopening; thus, this is mostly for testing purposes."; }
        virtual bool adminOnly() const { return true; }
        virtual bool slaveOk() const { return false; }
        virtual LockType locktype() const { return WRITE; }
        virtual bool lockGlobally() const { return true; }
        virtual void addRequiredPrivileges(const std::string& dbname,
                                           const BSONObj& cmdObj,
                                           std::vector<Privilege>* out) {
            ActionSet actions;
            actions.addAction(ActionType::closeAllDatabases);
            out->push_back(Privilege(ResourcePattern::forClusterResource(), actions));
        }
        CmdCloseAllDatabases() : Command( "closeAllDatabases" ) {}
        bool run(const string& dbname , BSONObj& jsobj, int, string& errmsg, BSONObjBuilder& result, bool /*fromRepl*/) {
            bool ok;
            try {
                ok = dbHolderW().closeAll(storageGlobalParams.dbpath, result, false);
            }
            catch(DBException&) { 
                throw;
            }
            catch(...) { 
                log() << "ERROR uncaught exception in command closeAllDatabases" << endl;
                errmsg = "unexpected uncaught exception";
                return false;
            }
            return ok;
        }
    } cmdCloseAllDatabases;

    class CmdFileMD5 : public Command {
    public:
        CmdFileMD5() : Command( "filemd5" ) {}
        virtual bool slaveOk() const {
            return true;
        }
        virtual void help( stringstream& help ) const {
            help << " example: { filemd5 : ObjectId(aaaaaaa) , root : \"fs\" }";
        }
        virtual LockType locktype() const { return READ; }

        virtual std::string parseNs(const std::string& dbname, const BSONObj& cmdObj) const {
            std::string collectionName = cmdObj.getStringField("root");
            if (collectionName.empty())
                collectionName = "fs";
            collectionName += ".chunks";
            return NamespaceString(dbname, collectionName).ns();
        }

        virtual void addRequiredPrivileges(const std::string& dbname,
                                           const BSONObj& cmdObj,
                                           std::vector<Privilege>* out) {
            out->push_back(Privilege(parseResourcePattern(dbname, cmdObj), ActionType::find));
        }

        bool run(const string& dbname, BSONObj& jsobj, int, string& errmsg, BSONObjBuilder& result, bool fromRepl ) {
            const std::string ns = parseNs(dbname, jsobj);

            // Check shard version at startup.
            // This will throw before we've done any work if shard version is outdated
            Client::Context ctx (ns);

            md5digest d;
            md5_state_t st;
            md5_init(&st);

            int n = 0;

            bool partialOk = jsobj["partialOk"].trueValue();
            if (partialOk) {
                // WARNING: This code depends on the binary layout of md5_state. It will not be
                // compatible with different md5 libraries or work correctly in an environment with
                // mongod's of different endians. It is ok for mongos to be a different endian since
                // it just passes the buffer through to another mongod.
                BSONElement stateElem = jsobj["md5state"];
                if (!stateElem.eoo()){
                    int len;
                    const char* data = stateElem.binDataClean(len);
                    massert(16247, "md5 state not correct size", len == sizeof(st));
                    memcpy(&st, data, sizeof(st));
                }
                n = jsobj["startAt"].numberInt();
            }


            BSONObj query = BSON( "files_id" << jsobj["filemd5"] << "n" << GTE << n );
            BSONObj sort = BSON( "files_id" << 1 << "n" << 1 );

            CanonicalQuery* cq;
            if (!CanonicalQuery::canonicalize(ns, query, sort, BSONObj(), &cq).isOK()) {
                uasserted(17240, "Can't canonicalize query " + query.toString());
                return 0;
            }

            Runner* rawRunner;
            if (!getRunner(cq, &rawRunner, QueryPlannerParams::NO_TABLE_SCAN).isOK()) {
                uasserted(17241, "Can't get runner for query " + query.toString());
                return 0;
            }

            auto_ptr<Runner> runner(rawRunner);

            // The runner must be registered to be informed of DiskLoc deletions and NS dropping
            // when we yield the lock below.
            const ScopedRunnerRegistration safety(runner.get());

            const ChunkVersion shardVersionAtStart = shardingState.getVersion(ns);

            BSONObj obj;
            Runner::RunnerState state;
            while (Runner::RUNNER_ADVANCED == (state = runner->getNext(&obj, NULL))) {
                BSONElement ne = obj["n"];
                verify(ne.isNumber());
                int myn = ne.numberInt();
                if ( n != myn ) {
                    if (partialOk) {
                        break; // skipped chunk is probably on another shard
                    }
                    log() << "should have chunk: " << n << " have:" << myn << endl;
                    dumpChunks( ns , query , sort );
                    uassert( 10040 ,  "chunks out of order" , n == myn );
                }

                // make a copy of obj since we access data in it while yielding
                BSONObj owned = obj.getOwned();
                int len;
                const char * data = owned["data"].binDataClean( len );

                // Save state, yield, run the MD5, and reacquire lock.
                runner->saveState();

                try {
                    dbtempreleasecond yield;

                    md5_append( &st , (const md5_byte_t*)(data) , len );
                    n++;
                }
                catch (SendStaleConfigException&) {
                    log() << "metadata changed during filemd5" << endl;
                    break;
                }

                // Have the lock again.  See if we were killed.
                if (!runner->restoreState()) {
                    if (!partialOk) {
                        uasserted(13281, "File deleted during filemd5 command");
                    }
                }

                if (!shardingState.getVersion(ns).isWriteCompatibleWith(shardVersionAtStart)) {
                    // return partial results.  Mongos will get the error at the start of the next
                    // call if it doesn't update first.
                    log() << "Config changed during filemd5 - command will resume " << endl;
                    break;
                }
            }

            if (partialOk)
                result.appendBinData("md5state", sizeof(st), BinDataGeneral, &st);

            // This must be *after* the capture of md5state since it mutates st
            md5_finish(&st, d);

            result.append( "numChunks" , n );
            result.append( "md5" , digestToString( d ) );
            return true;
        }

        void dumpChunks( const string& ns , const BSONObj& query , const BSONObj& sort ) {
            DBDirectClient client;
            Query q(query);
            q.sort(sort);
            auto_ptr<DBClientCursor> c = client.query(ns, q);
            while(c->more())
                PRINT(c->nextSafe());
        }
    } cmdFileMD5;

    class CmdDatasize : public Command {
        virtual string parseNs(const string& dbname, const BSONObj& cmdObj) const { 
            return parseNsFullyQualified(dbname, cmdObj);
        }
    public:
        CmdDatasize() : Command( "dataSize", false, "datasize" ) {}
        virtual bool slaveOk() const { return true; }
        virtual LockType locktype() const { return READ; }
        virtual void help( stringstream &help ) const {
            help <<
                 "determine data size for a set of data in a certain range"
                 "\nexample: { dataSize:\"blog.posts\", keyPattern:{x:1}, min:{x:10}, max:{x:55} }"
                 "\nmin and max parameters are optional. They must either both be included or both omitted"
                 "\nkeyPattern is an optional parameter indicating an index pattern that would be useful"
                 "for iterating over the min/max bounds. If keyPattern is omitted, it is inferred from "
                 "the structure of min. "
                 "\nnote: This command may take a while to run";
        }
        virtual void addRequiredPrivileges(const std::string& dbname,
                                           const BSONObj& cmdObj,
                                           std::vector<Privilege>* out) {
            ActionSet actions;
            actions.addAction(ActionType::find);
            out->push_back(Privilege(parseResourcePattern(dbname, cmdObj), actions));
        }
        bool run(const string& dbname, BSONObj& jsobj, int, string& errmsg, BSONObjBuilder& result, bool fromRepl ) {
            Timer timer;

            string ns = jsobj.firstElement().String();
            BSONObj min = jsobj.getObjectField( "min" );
            BSONObj max = jsobj.getObjectField( "max" );
            BSONObj keyPattern = jsobj.getObjectField( "keyPattern" );
            bool estimate = jsobj["estimate"].trueValue();

            Client::Context ctx( ns );
            Collection* collection = ctx.db()->getCollection( ns );

            if ( !collection || collection->numRecords() == 0 ) {
                result.appendNumber( "size" , 0 );
                result.appendNumber( "numObjects" , 0 );
                result.append( "millis" , timer.millis() );
                return true;
            }

            result.appendBool( "estimate" , estimate );

            auto_ptr<Runner> runner;
            if ( min.isEmpty() && max.isEmpty() ) {
                if ( estimate ) {
                    result.appendNumber( "size" , collection->details()->dataSize() );
                    result.appendNumber( "numObjects",
                                         static_cast<long long>( collection->numRecords() ) );
                    result.append( "millis" , timer.millis() );
                    return 1;
                }
                runner.reset(InternalPlanner::collectionScan(ns));
            }
            else if ( min.isEmpty() || max.isEmpty() ) {
                errmsg = "only one of min or max specified";
                return false;
            }
            else {

                if ( keyPattern.isEmpty() ){
                    // if keyPattern not provided, try to infer it from the fields in 'min'
                    keyPattern = Helpers::inferKeyPattern( min );
                }

                IndexDescriptor *idx =
                    collection->getIndexCatalog()->findIndexByPrefix( keyPattern, true );  /* require single key */

                if ( idx == NULL ) {
                    errmsg = "couldn't find valid index containing key pattern";
                    return false;
                }
                // If both min and max non-empty, append MinKey's to make them fit chosen index
                KeyPattern kp( idx->keyPattern() );
                min = Helpers::toKeyFormat( kp.extendRangeBound( min, false ) );
                max = Helpers::toKeyFormat( kp.extendRangeBound( max, false ) );

                runner.reset(InternalPlanner::indexScan(collection, idx, min, max, false));
            }

            long long avgObjSize = collection->details()->dataSize() / collection->numRecords();

            long long maxSize = jsobj["maxSize"].numberLong();
            long long maxObjects = jsobj["maxObjects"].numberLong();

            long long size = 0;
            long long numObjects = 0;

            DiskLoc loc;
            Runner::RunnerState state;
            while (Runner::RUNNER_ADVANCED == (state = runner->getNext(NULL, &loc))) {
                if ( estimate )
                    size += avgObjSize;
                else
                    size += loc.rec()->netLength();

                numObjects++;

                if ( ( maxSize && size > maxSize ) ||
                        ( maxObjects && numObjects > maxObjects ) ) {
                    result.appendBool( "maxReached" , true );
                    break;
                }
            }

            if (Runner::RUNNER_EOF != state) {
                warning() << "Internal error while reading " << ns << endl;
            }

            ostringstream os;
            os <<  "Finding size for ns: " << ns;
            if ( ! min.isEmpty() ) {
                os << " between " << min << " and " << max;
            }
            logIfSlow( timer , os.str() );

            result.appendNumber( "size", size );
            result.appendNumber( "numObjects" , numObjects );
            result.append( "millis" , timer.millis() );
            return true;
        }
    } cmdDatasize;

    namespace {
        long long getIndexSizeForCollection(string db, string ns, BSONObjBuilder* details=NULL, int scale = 1 ) {
            Lock::assertAtLeastReadLocked(ns);
            Client::Context ctx( ns );

            Collection* coll = ctx.db()->getCollection( ns );
            if ( !coll )
                return 0;

            IndexCatalog::IndexIterator ii =
                coll->getIndexCatalog()->getIndexIterator( true /*includeUnfinishedIndexes*/ );

            long long totalSize = 0;

            while ( ii.more() ) {
                IndexDescriptor* d = ii.next();
                string indNS = d->indexNamespace();
                Collection* indColl = ctx.db()->getCollection( indNS );
                if ( ! indColl ) {
                    log() << "error: have index descriptor ["  << indNS
                          << "] but no entry in the index collection." << endl;
                    continue;
                }
                totalSize += indColl->dataSize();
                if ( details ) {
                    long long const indexSize = indColl->dataSize() / scale;
                    details->appendNumber( d->indexName() , indexSize );
                }
            }
            return totalSize;
        }
    }

    class CollectionStats : public Command {
    public:
        CollectionStats() : Command( "collStats", false, "collstats" ) {}
        virtual bool slaveOk() const { return true; }
        virtual LockType locktype() const { return READ; }
        virtual void help( stringstream &help ) const {
            help << "{ collStats:\"blog.posts\" , scale : 1 } scale divides sizes e.g. for KB use 1024\n"
                    "    avgObjSize - in bytes";
        }
        virtual void addRequiredPrivileges(const std::string& dbname,
                                           const BSONObj& cmdObj,
                                           std::vector<Privilege>* out) {
            ActionSet actions;
            actions.addAction(ActionType::collStats);
            out->push_back(Privilege(parseResourcePattern(dbname, cmdObj), actions));
        }
        bool run(const string& dbname, BSONObj& jsobj, int, string& errmsg, BSONObjBuilder& result, bool fromRepl ) {
            string ns = dbname + "." + jsobj.firstElement().valuestr();
            Client::Context cx( ns );
            Collection* collection = cx.db()->getCollection( ns );
            if ( !collection ) {
                errmsg = "Collection [" + ns + "] not found.";
                return false;
            }

            result.append( "ns" , ns.c_str() );

            int scale = 1;
            if ( jsobj["scale"].isNumber() ) {
                scale = jsobj["scale"].numberInt();
                if ( scale <= 0 ) {
                    errmsg = "scale has to be >= 1";
                    return false;
                }
            }
            else if ( jsobj["scale"].trueValue() ) {
                errmsg = "scale has to be a number >= 1";
                return false;
            }

            bool verbose = jsobj["verbose"].trueValue();

            long long size = collection->dataSize() / scale;
            long long numRecords = collection->numRecords();
            result.appendNumber( "count" , numRecords );
            result.appendNumber( "size" , size );
            if( numRecords )
                result.append( "avgObjSize" , collection->averageObjectSize() );

            int numExtents;
            BSONArrayBuilder extents;
            result.appendNumber( "storageSize",
                                 static_cast<long long>( collection->storageSize( &numExtents , verbose ? &extents : 0  ) / scale ) );
            result.append( "numExtents" , numExtents );
            result.append( "nindexes" , collection->getIndexCatalog()->numIndexesReady() );

            NamespaceDetails* nsd = collection->details();
            result.append( "lastExtentSize" , nsd->lastExtentSize() / scale );
            result.append( "paddingFactor" , nsd->paddingFactor() );
            result.append( "systemFlags" , nsd->systemFlags() );
            result.append( "userFlags" , nsd->userFlags() );

            BSONObjBuilder indexSizes;
            result.appendNumber( "totalIndexSize" , getIndexSizeForCollection(dbname, ns, &indexSizes, scale) / scale );
            result.append("indexSizes", indexSizes.obj());

            if ( collection->isCapped() ) {
                result.append( "capped" , collection->isCapped() );
                result.appendNumber( "max" , nsd->maxCappedDocs() );
            }

            if ( verbose )
                result.appendArray( "extents" , extents.arr() );

            return true;
        }
    } cmdCollectionStats;

    class CollectionModCommand : public Command {
    public:
        CollectionModCommand() : Command( "collMod" ){}
        virtual bool slaveOk() const { return false; }
        virtual LockType locktype() const { return WRITE; }
        virtual bool logTheOp() { return true; }
        virtual void help( stringstream &help ) const {
            help << 
                "Sets collection options.\n"
                "Example: { collMod: 'foo', usePowerOf2Sizes:true }\n"
                "Example: { collMod: 'foo', index: {keyPattern: {a: 1}, expireAfterSeconds: 600} }";
        }
        virtual void addRequiredPrivileges(const std::string& dbname,
                                           const BSONObj& cmdObj,
                                           std::vector<Privilege>* out) {
            ActionSet actions;
            actions.addAction(ActionType::collMod);
            out->push_back(Privilege(parseResourcePattern(dbname, cmdObj), actions));
        }
        bool run(const string& dbname, BSONObj& jsobj, int, string& errmsg, BSONObjBuilder& result, bool fromRepl ) {
            string ns = dbname + "." + jsobj.firstElement().valuestr();
            Client::Context ctx( ns );

            Collection* coll = ctx.db()->getCollection( ns );
            if ( !coll ) {
                errmsg = "ns does not exist";
                return false;
            }

            NamespaceDetails* nsd = coll->details();

            bool ok = true;

            BSONForEach( e, jsobj ) {
                if ( str::equals( "collMod", e.fieldName() ) ) {
                    // no-op
                }
                else if ( str::startsWith( e.fieldName(), "$" ) ) {
                    // no-op: ignore top-level fields prefixed with $. They are for the command processor.
                }
                else if ( LiteParsedQuery::cmdOptionMaxTimeMS == e.fieldNameStringData() ) {
                    // no-op
                }
                else if ( str::equals( "usePowerOf2Sizes", e.fieldName() ) ) {
                    bool oldPowerOf2 = nsd->isUserFlagSet(NamespaceDetails::Flag_UsePowerOf2Sizes);
                    bool newPowerOf2 = e.trueValue();

                    if ( oldPowerOf2 != newPowerOf2 ) {
                        // change userFlags
                        result.appendBool( "usePowerOf2Sizes_old", oldPowerOf2 );

                        newPowerOf2 ? nsd->setUserFlag( NamespaceDetails::Flag_UsePowerOf2Sizes ) :
                                      nsd->clearUserFlag( NamespaceDetails::Flag_UsePowerOf2Sizes );
                        nsd->syncUserFlags( ns ); // must keep system.namespaces up-to-date

                        result.appendBool( "usePowerOf2Sizes_new", newPowerOf2 );
                    }
                }
                else if ( str::equals( "index", e.fieldName() ) ) {
                    BSONObj indexObj = e.Obj();
                    BSONObj keyPattern = indexObj.getObjectField( "keyPattern" );

                    if ( keyPattern.isEmpty() ){
                        errmsg = "no keyPattern specified";
                        ok = false;
                        continue;
                    }

                    BSONElement newExpireSecs = indexObj["expireAfterSeconds"];
                    if ( newExpireSecs.eoo() ) {
                        errmsg = "no expireAfterSeconds field";
                        ok = false;
                        continue;
                    }
                    if ( ! newExpireSecs.isNumber() ) {
                        errmsg = "expireAfterSeconds field must be a number";
                        ok = false;
                        continue;
                    }

                    const IndexDescriptor* idx = coll->getIndexCatalog()
                                                     ->findIndexByKeyPattern( keyPattern );
                    if ( idx == NULL ) {
                        errmsg = str::stream() << "cannot find index " << keyPattern
                                               << " for ns " << ns;
                        ok = false;
                        continue;
                    }
                    BSONElement oldExpireSecs = idx->infoObj().getField("expireAfterSeconds");
                    if( oldExpireSecs.eoo() ){
                        errmsg = "no expireAfterSeconds field to update";
                        ok = false;
                        continue;
                    }
                    if( ! oldExpireSecs.isNumber() ) {
                        errmsg = "existing expireAfterSeconds field is not a number";
                        ok = false;
                        continue;
                    }

                    if ( oldExpireSecs != newExpireSecs ) {
                        // change expireAfterSeconds
                        result.appendAs( oldExpireSecs, "expireAfterSeconds_old" );
                        idx = coll->getIndexCatalog()
                                  ->updateTTLSetting( idx, newExpireSecs.numberLong() );
                        result.appendAs( newExpireSecs , "expireAfterSeconds_new" );
                    }
                }
                else {
                    errmsg = str::stream() << "unknown option to collMod: " << e.fieldName();
                    ok = false;
                }
            }
            
            return ok;
        }
    } collectionModCommand;

    class DBStats : public Command {
    public:
        DBStats() : Command( "dbStats", false, "dbstats" ) {}
        virtual bool slaveOk() const { return true; }
        virtual LockType locktype() const { return READ; }
        virtual void help( stringstream &help ) const {
            help << 
                "Get stats on a database. Not instantaneous. Slower for databases with large .ns files.\n" << 
                "Example: { dbStats:1, scale:1 }";
        }
        virtual void addRequiredPrivileges(const std::string& dbname,
                                           const BSONObj& cmdObj,
                                           std::vector<Privilege>* out) {
            ActionSet actions;
            actions.addAction(ActionType::dbStats);
            out->push_back(Privilege(ResourcePattern::forDatabaseName(dbname), actions));
        }
        bool run(const string& dbname, BSONObj& jsobj, int, string& errmsg, BSONObjBuilder& result, bool fromRepl ) {
            int scale = 1;
            if ( jsobj["scale"].isNumber() ) {
                scale = jsobj["scale"].numberInt();
                if ( scale <= 0 ) {
                    errmsg = "scale has to be > 0";
                    return false;
                }
            }
            else if ( jsobj["scale"].trueValue() ) {
                errmsg = "scale has to be a number > 0";
                return false;
            }

            list<string> collections;
            Database* d = cc().database();

            if ( d && ( d->isEmpty() || d->getExtentManager().numFiles() == 0 ) )
                d = NULL;

            if ( d )
                d->namespaceIndex().getNamespaces( collections );

            long long ncollections = 0;
            long long objects = 0;
            long long size = 0;
            long long storageSize = 0;
            long long numExtents = 0;
            long long indexes = 0;
            long long indexSize = 0;

            for (list<string>::const_iterator it = collections.begin(); it != collections.end(); ++it) {
                const string ns = *it;

                Collection* collection = d->getCollection( ns );
                if ( !collection ) {
                    errmsg = "missing ns: ";
                    errmsg += ns;
                    return false;
                }

                ncollections += 1;
                objects += collection->numRecords();
                size += collection->dataSize();

                int temp;
                storageSize += collection->storageSize( &temp, NULL );
                numExtents += temp;

                indexes += collection->getIndexCatalog()->numIndexesTotal();
                indexSize += getIndexSizeForCollection(dbname, ns);
            }

            result.append      ( "db" , dbname );
            result.appendNumber( "collections" , ncollections );
            result.appendNumber( "objects" , objects );
            result.append      ( "avgObjSize" , objects == 0 ? 0 : double(size) / double(objects) );
            result.appendNumber( "dataSize" , size / scale );
            result.appendNumber( "storageSize" , storageSize / scale);
            result.appendNumber( "numExtents" , numExtents );
            result.appendNumber( "indexes" , indexes );
            result.appendNumber( "indexSize" , indexSize / scale );
            if ( d ) {
                result.appendNumber( "fileSize" , d->fileSize() / scale );
                result.appendNumber( "nsSizeMB", (int) d->namespaceIndex().fileLength() / 1024 / 1024 );
            }
            else {
                result.appendNumber( "fileSize" , 0 );
            }

            BSONObjBuilder dataFileVersion( result.subobjStart( "dataFileVersion" ) );
            if ( d ) {
                int major, minor;
                d->getFileFormat( &major, &minor );
                dataFileVersion.append( "major", major );
                dataFileVersion.append( "minor", minor );
            }
            dataFileVersion.done();

            if ( d ){
                int freeListSize = 0;
                int64_t freeListSpace = 0;
                d->getExtentManager().freeListStats( &freeListSize, &freeListSpace );

                BSONObjBuilder extentFreeList( result.subobjStart( "extentFreeList" ) );
                extentFreeList.append( "num", freeListSize );
                extentFreeList.appendNumber( "totalSize",
                                             static_cast<long long>( freeListSpace / scale ) );
                extentFreeList.done();
            }

            return true;
        }
    } cmdDBStats;

    /* Returns client's uri */
    class CmdWhatsMyUri : public Command {
    public:
        CmdWhatsMyUri() : Command("whatsmyuri") { }
        virtual bool slaveOk() const {
            return true;
        }
        virtual LockType locktype() const { return NONE; }
        virtual void help( stringstream &help ) const {
            help << "{whatsmyuri:1}";
        }
        virtual void addRequiredPrivileges(const std::string& dbname,
                                           const BSONObj& cmdObj,
                                           std::vector<Privilege>* out) {} // No auth required
        virtual bool run(const string& dbname, BSONObj& cmdObj, int, string& errmsg, BSONObjBuilder& result, bool) {
            BSONObj info = cc().curop()->info();
            result << "you" << info[ "client" ];
            return true;
        }
    } cmdWhatsMyUri;

    class AvailableQueryOptions: public Command {
    public:
<<<<<<< HEAD
        GodInsert() : Command( "godinsert" ) { }
        virtual bool adminOnly() const { return false; }
        virtual bool logTheOp() { return false; }
        virtual bool slaveOk() const { return true; }
        virtual LockType locktype() const { return NONE; }
        // No auth needed because it only works when enabled via command line.
        virtual bool requiresAuth() { return false; }
        virtual void addRequiredPrivileges(const std::string& dbname,
                                           const BSONObj& cmdObj,
                                           std::vector<Privilege>* out) {}
        virtual void help( stringstream &help ) const {
            help << "internal. for testing only.";
        }
        virtual bool run(const string& dbname, BSONObj& cmdObj, int, string& errmsg, BSONObjBuilder& result, bool) {
            string coll = cmdObj[ "godinsert" ].valuestrsafe();
            log() << "test only command godinsert invoked coll:" << coll << endl;
            uassert( 13049, "godinsert must specify a collection", !coll.empty() );
            string ns = dbname + "." + coll;
            BSONObj obj = cmdObj[ "obj" ].embeddedObjectUserCheck();
            {
                Lock::DBWrite lk(ns);
                Client::Context ctx( ns );
                theDataFileMgr.insertWithObjMod( ns.c_str(), obj, false, true );
            }
            return true;
        }
    };

    MONGO_INITIALIZER(RegisterGodInsertCmd)(InitializerContext* context) {
        if (Command::testCommandsEnabled) {
            // Leaked intentionally: a Command registers itself when constructed.
            new GodInsert();
        }
        return Status::OK();
    }

    /* for diagnostic / testing purposes. Enabled via command line. */
    class CmdSleep : public Command {
    public:
=======
        AvailableQueryOptions(): Command("availableQueryOptions",
                                         false,
                                         "availablequeryoptions") {
        }

>>>>>>> 374e1947
        virtual LockType locktype() const { return NONE; }
        virtual bool slaveOk() const { return true; }
        virtual bool isWriteCommandForConfigServer() const { return false; }
        virtual Status checkAuthForCommand(ClientBasic* client,
                                           const std::string& dbname,
                                           const BSONObj& cmdObj) {
            return Status::OK();
        }

        virtual bool run(const string& dbname,
                         BSONObj& cmdObj,
                         int,
                         string& errmsg,
                         BSONObjBuilder& result,
                         bool) {
            result << "options" << QueryOption_AllSupported;
            return true;
        }
    } availableQueryOptionsCmd;

    bool _execCommand(Command *c,
                      const string& dbname,
                      BSONObj& cmdObj,
                      int queryOptions,
                      std::string& errmsg,
                      BSONObjBuilder& result,
                      bool fromRepl) {

        try {
            return c->run(dbname, cmdObj, queryOptions, errmsg, result, fromRepl);
        }
        catch ( SendStaleConfigException& e ){
            LOG(1) << "command failed because of stale config, can retry" << causedBy( e ) << endl;
            throw;
        }
        catch ( DBException& e ) {

            // TODO: Rethrown errors have issues here, should divorce SendStaleConfigException from the DBException tree

            stringstream ss;
            ss << "exception: " << e.what();
            result.append( "errmsg" , ss.str() );
            result.append( "code" , e.getCode() );
            return false;
        }
    }

    /* Sometimes we cannot set maintenance mode, in which case the call to setMaintenanceMode will
       return false.  This class does not treat that case as an error which means that anybody 
       using it is assuming it is ok to continue execution without maintenance mode.  This 
       assumption needs to be audited and documented. */
    class MaintenanceModeSetter {
    public:
        MaintenanceModeSetter() : maintenanceModeSet(theReplSet->setMaintenanceMode(true)) {}
        ~MaintenanceModeSetter() {
            if(maintenanceModeSet)
                theReplSet->setMaintenanceMode(false);
        } 
    private:
        bool maintenanceModeSet;
    };


    /**
     * RAII class to optionally set an impersonated username list into the authorization session
     * for the duration of the life of this object
     */
    class ImpersonationSessionGuard {
        MONGO_DISALLOW_COPYING(ImpersonationSessionGuard);
    public:
        ImpersonationSessionGuard(AuthorizationSession* authSession,
                                  bool fieldIsPresent,
                                  const std::vector<UserName> &parsedUserNames,
                                  const std::vector<RoleName> &parsedRoleNames):
            _authSession(authSession), _impersonation(false) {
            if (fieldIsPresent) {
                massert(17317, "impersonation unexpectedly active",
                        !authSession->isImpersonating());
                authSession->setImpersonatedUserData(parsedUserNames, parsedRoleNames);
                _impersonation = true;
            }
        }
        ~ImpersonationSessionGuard() {
            if (_impersonation) {
                _authSession->clearImpersonatedUserData();
            }
        }
    private:
        AuthorizationSession* _authSession;
        bool _impersonation;
    };

    namespace {
        void appendGLEHelperData(BSONObjBuilder& bob, const OpTime& opTime, const OID& oid) {
            BSONObjBuilder subobj(bob.subobjStart(kGLEStatsFieldName));
            subobj.appendTimestamp(kGLEStatsLastOpTimeFieldName, opTime.asDate());
            subobj.appendOID(kGLEStatsElectionIdFieldName, const_cast<OID*>(&oid));
            subobj.done();
        }
    }

    /**
     * this handles
     - auth
     - maintenance mode
     - opcounters
     - locking
     - context
     then calls run()
    */
    void Command::execCommand(Command * c ,
                              Client& client,
                              int queryOptions,
                              const char *cmdns,
                              BSONObj& cmdObj,
                              BSONObjBuilder& result,
                              bool fromRepl ) {
        std::string dbname = nsToDatabase( cmdns );
        scoped_ptr<MaintenanceModeSetter> mmSetter;

        if ( cmdObj["help"].trueValue() ) {
            client.curop()->ensureStarted();
            stringstream ss;
            ss << "help for: " << c->name << " ";
            c->help( ss );
            result.append( "help" , ss.str() );
            result.append( "lockType" , c->locktype() );
            appendCommandStatus(result, true, "");
            return;
        }

        // Handle command option impersonatedUsers and impersonatedRoles.
        // This must come before _checkAuthorization(), as there is some command parsing logic
        // in that code path that must not see the impersonated user and roles array elements.
        std::vector<UserName> parsedUserNames;
        std::vector<RoleName> parsedRoleNames;
        AuthorizationSession* authSession = client.getAuthorizationSession();

        bool rolesFieldIsPresent = false;
        bool usersFieldIsPresent = false;
        audit::parseAndRemoveImpersonatedRolesField(cmdObj,
                                                    authSession,
                                                    &parsedRoleNames,
                                                    &rolesFieldIsPresent);
        audit::parseAndRemoveImpersonatedUsersField(cmdObj,
                                                    authSession,
                                                    &parsedUserNames,
                                                    &usersFieldIsPresent);
        if (rolesFieldIsPresent != usersFieldIsPresent) {
            // If there is a version mismatch between the mongos and the mongod,
            // the mongos may fail to pass the role information, causing an error.
            Status s(ErrorCodes::IncompatibleAuditMetadata,
                    "Audit metadata does not include both user and role information.");
            appendCommandStatus(result, s);
            return;
        }
        ImpersonationSessionGuard impersonationSession(authSession,
                                                       usersFieldIsPresent,
                                                       parsedUserNames,
                                                       parsedRoleNames);

        Status status = _checkAuthorization(c, &client, dbname, cmdObj, fromRepl);
        if (!status.isOK()) {
            appendCommandStatus(result, status);
            return;
        }

        if ( ! c->maintenanceOk() && theReplSet && ! isMaster( dbname.c_str() ) && ! theReplSet->isSecondary() ) {
            result.append( "note" , "from execCommand" );
            appendCommandStatus(result, false, "node is recovering");
            return;
        }

        if ( c->adminOnly() ) {
            LOG( 2 ) << "command: " << cmdObj << endl;
        }

        client.curop()->setCommand(c);

        if (c->maintenanceMode() && theReplSet) {
            mmSetter.reset(new MaintenanceModeSetter());
        }

        if (c->shouldAffectCommandCounter()) {
            // If !fromRepl, globalOpCounters need to be incremented.  Otherwise, replOpCounters
            // need to be incremented.
            OpCounters* opCounters = fromRepl ? &replOpCounters : &globalOpCounters;
            opCounters->gotCommand();
        }

        // Handle command option maxTimeMS.
        StatusWith<int> maxTimeMS = LiteParsedQuery::parseMaxTimeMSCommand(cmdObj);
        if (!maxTimeMS.isOK()) {
            appendCommandStatus(result, false, maxTimeMS.getStatus().reason());
            return;
        }
        if (cmdObj.hasField("$maxTimeMS")) {
            appendCommandStatus(result,
                                false,
                                "no such command option $maxTimeMS; use maxTimeMS instead");
            return;
        }

        client.curop()->setMaxTimeMicros(static_cast<unsigned long long>(maxTimeMS.getValue())
                                         * 1000);
        try {
            killCurrentOp.checkForInterrupt(); // May trigger maxTimeAlwaysTimeOut fail point.
        }
        catch (UserException& e) {
            appendCommandStatus(result, e.toStatus());
            return;
        }

        std::string errmsg;
        bool retval = false;
        if ( c->locktype() == Command::NONE ) {
            verify( !c->lockGlobally() );


            bool canRunHere =
                isMaster( dbname.c_str() ) ||
                c->slaveOk() ||
                ( c->slaveOverrideOk() && ( queryOptions & QueryOption_SlaveOk ) ) ||
                fromRepl;

            if ( ! canRunHere ) {
                result.append( "note" , "from execCommand" );
                appendCommandStatus(result, false, "not master");
                return;
            }

            // we also trust that this won't crash
            retval = true;

            if (retval) {
                client.curop()->ensureStarted();
                retval = _execCommand(c, dbname, cmdObj, queryOptions, errmsg, result, fromRepl);
            }
        }
        else if( c->locktype() != Command::WRITE ) { 
            // read lock
            verify( ! c->logTheOp() );
            string ns = c->parseNs(dbname, cmdObj);
            scoped_ptr<Lock::GlobalRead> lk;
            if( c->lockGlobally() )
                lk.reset( new Lock::GlobalRead() );
            Client::ReadContext ctx(ns, storageGlobalParams.dbpath); // read locks

            bool canRunHere =
                isMaster( dbname.c_str() ) ||
                c->slaveOk() ||
                ( c->slaveOverrideOk() && ( queryOptions & QueryOption_SlaveOk ) ) ||
                fromRepl;

            if ( ! canRunHere ) {
                result.append( "note" , "from execCommand" );
                appendCommandStatus(result, false, "not master");
                return;
            }

            client.curop()->ensureStarted();
            retval = _execCommand(c, dbname, cmdObj, queryOptions, errmsg, result, fromRepl);
        }
        else {
            dassert( c->locktype() == Command::WRITE );
            bool global = c->lockGlobally();
            DEV {
                if( !global && Lock::isW() ) { 
                    log() << "\ndebug have W lock but w would suffice for command " << c->name << endl;
                }
                if( global && Lock::isLocked() == 'w' ) { 
                    // can't go w->W
                    log() << "need global W lock but already have w on command : " << cmdObj.toString() << endl;
                }
            }
            scoped_ptr<Lock::ScopedLock> lk( global ? 
                                             static_cast<Lock::ScopedLock*>( new Lock::GlobalWrite() ) :
                                             static_cast<Lock::ScopedLock*>( new Lock::DBWrite( dbname ) ) );

            bool canRunHere =
                isMaster( dbname.c_str() ) ||
                c->slaveOk() ||
                ( c->slaveOverrideOk() && ( queryOptions & QueryOption_SlaveOk ) ) ||
                fromRepl;

            if ( ! canRunHere ) {
                result.append( "note" , "from execCommand" );
                appendCommandStatus(result, false, "not master");
                return;
            }

            client.curop()->ensureStarted();
            Client::Context ctx(dbname, storageGlobalParams.dbpath);
            retval = _execCommand(c, dbname, cmdObj, queryOptions, errmsg, result, fromRepl);
            if ( retval && c->logTheOp() && ! fromRepl ) {
                logOp("c", cmdns, cmdObj);
            }
        }

        appendCommandStatus(result, retval, errmsg);
        
        // For commands from mongos, append some info to help getLastError(w) work.
	if (theReplSet && shardingState.enabled()) {
            // Detect mongos connections by looking for setShardVersion to have been run previously
            // on this connection.
            if (shardingState.needCollectionMetadata(dbname)) {
                appendGLEHelperData(result, client.getLastOp(), theReplSet->getElectionId());
            }
        }
        return;
    }


    /* TODO make these all command objects -- legacy stuff here

       usage:
         abc.$cmd.findOne( { ismaster:1 } );

       returns true if ran a cmd
    */
    bool _runCommands(const char *ns, BSONObj& _cmdobj, BufBuilder &b, BSONObjBuilder& anObjBuilder, bool fromRepl, int queryOptions) {
        string dbname = nsToDatabase( ns );

        LOG(2) << "run command " << ns << ' ' << _cmdobj << endl;

        const char *p = strchr(ns, '.');
        if ( !p ) return false;
        if ( strcmp(p, ".$cmd") != 0 ) return false;

        BSONObj jsobj;
        {
            BSONElement e = _cmdobj.firstElement();
            if ( e.type() == Object && (e.fieldName()[0] == '$'
                                         ? str::equals("query", e.fieldName()+1)
                                         : str::equals("query", e.fieldName())))
            {
                jsobj = e.embeddedObject();
                if (_cmdobj.hasField("$maxTimeMS")) {
                    Command::appendCommandStatus(anObjBuilder,
                                                 false,
                                                 "cannot use $maxTimeMS query option with "
                                                    "commands; use maxTimeMS command option "
                                                    "instead");
                    BSONObj x = anObjBuilder.done();
                    b.appendBuf(x.objdata(), x.objsize());
                    return true;
                }
            }
            else {
                jsobj = _cmdobj;
            }
        }

        // Treat the command the same as if it has slaveOk bit on if it has a read
        // preference setting. This is to allow these commands to run on a secondary.
        if (Query::hasReadPreference(_cmdobj)) {
            queryOptions |= QueryOption_SlaveOk;
        }

        Client& client = cc();

        BSONElement e = jsobj.firstElement();

        Command * c = e.type() ? Command::findCommand( e.fieldName() ) : 0;

        if ( c ) {
            Command::execCommand(c, client, queryOptions, ns, jsobj, anObjBuilder, fromRepl);
        }
        else {
            Command::appendCommandStatus(anObjBuilder,
                                         false,
                                         str::stream() << "no such cmd: " << e.fieldName());
            anObjBuilder.append("code", ErrorCodes::CommandNotFound);
            anObjBuilder.append("bad cmd" , _cmdobj );
        }

        BSONObj x = anObjBuilder.done();
        b.appendBuf(x.objdata(), x.objsize());

        return true;
    }

} // namespace mongo<|MERGE_RESOLUTION|>--- conflicted
+++ resolved
@@ -80,261 +80,6 @@
 
 namespace mongo {
 
-<<<<<<< HEAD
-    /* reset any errors so that getlasterror comes back clean.
-
-       useful before performing a long series of operations where we want to
-       see if any of the operations triggered an error, but don't want to check
-       after each op as that woudl be a client/server turnaround.
-    */
-    class CmdResetError : public Command {
-    public:
-        virtual LockType locktype() const { return NONE; }
-        virtual bool logTheOp() {
-            return false;
-        }
-        virtual bool slaveOk() const {
-            return true;
-        }
-        virtual bool requiresAuth() { return false; }
-        virtual void addRequiredPrivileges(const std::string& dbname,
-                                           const BSONObj& cmdObj,
-                                           std::vector<Privilege>* out) {} // No auth required
-        virtual void help( stringstream& help ) const {
-            help << "reset error state (used with getpreverror)";
-        }
-        CmdResetError() : Command("resetError", false, "reseterror") {}
-        bool run(const string& db, BSONObj& cmdObj, int, string& errmsg, BSONObjBuilder& result, bool fromRepl) {
-            LastError *le = lastError.get();
-            verify( le );
-            le->reset();
-            return true;
-        }
-    } cmdResetError;
-
-    /* set by replica sets if specified in the configuration.
-       a pointer is used to avoid any possible locking issues with lockless reading (see below locktype() is NONE
-       and would like to keep that)
-       (for now, it simply orphans any old copy as config changes should be extremely rare).
-       note: once non-null, never goes to null again.
-    */
-    BSONObj *getLastErrorDefault = 0;
-
-    static TimerStats gleWtimeStats;
-    static ServerStatusMetricField<TimerStats> displayGleLatency( "getLastError.wtime", &gleWtimeStats );
-
-    static Counter64 gleWtimeouts;
-    static ServerStatusMetricField<Counter64> gleWtimeoutsDisplay( "getLastError.wtimeouts", &gleWtimeouts );
-
-    class CmdGetLastError : public Command {
-    public:
-        CmdGetLastError() : Command("getLastError", false, "getlasterror") { }
-        virtual LockType locktype() const { return NONE;  }
-        virtual bool logTheOp()           { return false; }
-        virtual bool slaveOk() const      { return true;  }
-        virtual bool requiresAuth()       { return false; }
-        virtual void addRequiredPrivileges(const std::string& dbname,
-                                           const BSONObj& cmdObj,
-                                           std::vector<Privilege>* out) {} // No auth required
-        virtual void help( stringstream& help ) const {
-            help << "return error status of the last operation on this connection\n"
-                 << "options:\n"
-                 << "  { fsync:true } - fsync before returning, or wait for journal commit if running with --journal\n"
-                 << "  { j:true } - wait for journal commit if running with --journal\n"
-                 << "  { w:n } - await replication to n servers (including self) before returning\n"
-                 << "  { wtimeout:m} - timeout for w in m milliseconds";
-        }
-        bool run(const string& dbname, BSONObj& _cmdObj, int, string& errmsg, BSONObjBuilder& result, bool fromRepl) {
-            LastError *le = lastError.disableForCommand();
-
-            bool err = false;
-
-            if ( le->nPrev != 1 ) {
-                err = LastError::noError.appendSelf( result , false );
-                le->appendSelfStatus( result );
-            }
-            else {
-                err = le->appendSelf( result , false );
-            }
-
-            Client& c = cc();
-            c.appendLastOp( result );
-
-            result.appendNumber( "connectionId" , c.getConnectionId() ); // for sharding; also useful in general for debugging
-
-            BSONObj cmdObj = _cmdObj;
-            {
-                BSONObj::iterator i(_cmdObj);
-                i.next();
-                if( !i.more() ) {
-                    /* empty, use default */
-                    BSONObj *def = getLastErrorDefault;
-                    if( def )
-                        cmdObj = *def;
-                }
-            }
-
-            if ( cmdObj["j"].trueValue() ) { 
-                if( !getDur().awaitCommit() ) {
-                    // --journal is off
-                    result.append("jnote", "journaling not enabled on this server");
-                }
-                if( cmdObj["fsync"].trueValue() ) { 
-                    errmsg = "fsync and j options are not used together";
-                    return false;
-                }
-            }
-            else if ( cmdObj["fsync"].trueValue() ) {
-                Timer t;
-                if( !getDur().awaitCommit() ) {
-                    // if get here, not running with --journal
-                    log() << "fsync from getlasterror" << endl;
-                    result.append( "fsyncFiles" , MemoryMappedFile::flushAll( true ) );
-                }
-                else {
-                    // this perhaps is temp.  how long we wait for the group commit to occur.
-                    result.append( "waited", t.millis() );
-                }
-            }
-
-            if ( err && cmdObj["wOpTime"].eoo() ) {
-                // doesn't make sense to wait for replication
-                // if there was an error and we aren't explicitly waiting for another wOpTime
-                return true;
-            }
-
-            BSONElement e = cmdObj["w"];
-            if ( e.ok() ) {
-
-                if ( cmdLine.configsvr && (!e.isNumber() || e.numberInt() > 1) ) {
-                    // w:1 on config servers should still work, but anything greater than that
-                    // should not.
-                    result.append( "wnote", "can't use w on config servers" );
-                    result.append( "err", "norepl" );
-                    return true;
-                }
-
-                int timeout = cmdObj["wtimeout"].numberInt();
-                TimerHolder timer( &gleWtimeStats );
-
-                long long passes = 0;
-                char buf[32];
-
-                OpTime op;
-                if ( cmdObj["wOpTime"].type() == Timestamp ) {
-                    op = OpTime( cmdObj["wOpTime"].date() );
-                }
-                else {
-                    op = c.getLastOp();
-                }
-
-                if ( op.isNull() ) {
-                    if ( anyReplEnabled() ) {
-                        result.append( "wnote" , "no write has been done on this connection" );
-                    }
-                    else if ( e.isNumber() && e.numberInt() <= 1 ) {
-                        // don't do anything
-                        // w=1 and no repl, so this is fine
-                    }
-                    else {
-                        // w=2 and no repl
-                        stringstream errmsg;
-                        errmsg << "no replication has been enabled, so w=" <<
-                                  e.toString(false) << " won't work";
-                        result.append( "wnote" , errmsg.str() );
-                        result.append( "err", "norepl" );
-                        return true;
-                    }
-
-                    result.appendNull( "err" );
-                    return true;
-                }
-
-                if ( !theReplSet && !e.isNumber() ) {
-                    result.append( "wnote", "cannot use non integer w values for non-replica sets" );
-                    result.append( "err", "noreplset" );
-                    return true;
-                }
-
-                while ( 1 ) {
-
-                    if ( !_isMaster() ) {
-                        // this should be in the while loop in case we step down
-                        errmsg = "not master";
-                        result.append( "wnote", "no longer primary" );
-                        result.append( "code" , 10990 );
-                        return false;
-                    }
-
-                    // check this first for w=0 or w=1
-                    if ( opReplicatedEnough( op, e ) ) {
-                        break;
-                    }
-
-                    // if replication isn't enabled (e.g., config servers)
-                    if ( ! anyReplEnabled() ) {
-                        result.append( "err", "norepl" );
-                        return true;
-                    }
-
-
-                    if ( timeout > 0 && timer.millis() >= timeout ) {
-                        gleWtimeouts.increment();
-                        result.append( "wtimeout" , true );
-                        errmsg = "timed out waiting for slaves";
-                        result.append( "waited" , timer.millis() );
-                        result.append("writtenTo", getHostsWrittenTo(op));
-                        result.append( "err" , "timeout" );
-                        return true;
-                    }
-
-                    verify( sprintf( buf , "w block pass: %lld" , ++passes ) < 30 );
-                    c.curop()->setMessage( buf );
-                    sleepmillis(1);
-                    killCurrentOp.checkForInterrupt();
-                }
-
-                result.append("writtenTo", getHostsWrittenTo(op));
-                int myMillis = timer.recordMillis();
-                result.appendNumber( "wtime" , myMillis );
-            }
-
-            result.appendNull( "err" );
-            return true;
-        }
-
-    } cmdGetLastError;
-
-    class CmdGetPrevError : public Command {
-    public:
-        virtual LockType locktype() const { return NONE; }
-        virtual bool logTheOp() {
-            return false;
-        }
-        virtual void help( stringstream& help ) const {
-            help << "check for errors since last reseterror commandcal";
-        }
-        virtual bool slaveOk() const {
-            return true;
-        }
-        virtual bool requiresAuth() { return false; }
-        virtual void addRequiredPrivileges(const std::string& dbname,
-                                           const BSONObj& cmdObj,
-                                           std::vector<Privilege>* out) {} // No auth required
-        CmdGetPrevError() : Command("getPrevError", false, "getpreverror") {}
-        bool run(const string& dbname, BSONObj& cmdObj, int, string& errmsg, BSONObjBuilder& result, bool fromRepl) {
-            LastError *le = lastError.disableForCommand();
-            le->appendSelf( result );
-            if ( le->valid )
-                result.append( "nPrev", le->nPrev );
-            else
-                result.append( "nPrev", -1 );
-            return true;
-        }
-    } cmdGetPrevError;
-
-=======
->>>>>>> 374e1947
     CmdShutdown cmdShutdown;
 
     void CmdShutdown::help( stringstream& help ) const {
@@ -1606,53 +1351,11 @@
 
     class AvailableQueryOptions: public Command {
     public:
-<<<<<<< HEAD
-        GodInsert() : Command( "godinsert" ) { }
-        virtual bool adminOnly() const { return false; }
-        virtual bool logTheOp() { return false; }
-        virtual bool slaveOk() const { return true; }
-        virtual LockType locktype() const { return NONE; }
-        // No auth needed because it only works when enabled via command line.
-        virtual bool requiresAuth() { return false; }
-        virtual void addRequiredPrivileges(const std::string& dbname,
-                                           const BSONObj& cmdObj,
-                                           std::vector<Privilege>* out) {}
-        virtual void help( stringstream &help ) const {
-            help << "internal. for testing only.";
-        }
-        virtual bool run(const string& dbname, BSONObj& cmdObj, int, string& errmsg, BSONObjBuilder& result, bool) {
-            string coll = cmdObj[ "godinsert" ].valuestrsafe();
-            log() << "test only command godinsert invoked coll:" << coll << endl;
-            uassert( 13049, "godinsert must specify a collection", !coll.empty() );
-            string ns = dbname + "." + coll;
-            BSONObj obj = cmdObj[ "obj" ].embeddedObjectUserCheck();
-            {
-                Lock::DBWrite lk(ns);
-                Client::Context ctx( ns );
-                theDataFileMgr.insertWithObjMod( ns.c_str(), obj, false, true );
-            }
-            return true;
-        }
-    };
-
-    MONGO_INITIALIZER(RegisterGodInsertCmd)(InitializerContext* context) {
-        if (Command::testCommandsEnabled) {
-            // Leaked intentionally: a Command registers itself when constructed.
-            new GodInsert();
-        }
-        return Status::OK();
-    }
-
-    /* for diagnostic / testing purposes. Enabled via command line. */
-    class CmdSleep : public Command {
-    public:
-=======
         AvailableQueryOptions(): Command("availableQueryOptions",
                                          false,
                                          "availablequeryoptions") {
         }
 
->>>>>>> 374e1947
         virtual LockType locktype() const { return NONE; }
         virtual bool slaveOk() const { return true; }
         virtual bool isWriteCommandForConfigServer() const { return false; }
