--- conflicted
+++ resolved
@@ -37,48 +37,11 @@
 namespace mongo {
     namespace fts {
 
-<<<<<<< HEAD
-        const BSONObj makeFixedSpec( int textIndexVersion ) {
-            return BSON( "v" << 1 <<
-                         "key" << BSON( "_fts" << "text" <<
-                                        "_ftsx" << 1 ) <<
-                         "name" << "a_text" <<
-                         "ns" << "test.foo" <<
-                         "weights" << BSON( "a" << 1 ) <<
-                         "default_language" << "english" <<
-                         "language_override" << "language" <<
-                         "textIndexVersion" << textIndexVersion );
-        }
-
-        TEST( FTSSpec, TextIndexVersionCheck1 ) {
-            const int currentVersion = 1;
-            const int unsupportedVersion = 2;
-
-            // Constructing an FTSSpec with the current textIndexVersion should succeed.
-            BSONObj validTextSpec = makeFixedSpec( currentVersion );
-            try {
-                FTSSpec spec( validTextSpec );
-            }
-            catch ( DBException& e ) {
-                ASSERT( false );
-            }
-
-            // Constructing an FTSSpec with an unsupported textIndexVersion should fail.
-            BSONObj invalidTextSpec = makeFixedSpec( unsupportedVersion );
-            ASSERT_THROWS( FTSSpec spec( invalidTextSpec ), DBException );
-        }
-
-        TEST( FTSSpec, Fix1 ) {
-            BSONObj user = BSON( "key" << BSON( "title" << "fts" <<
-                                                "text" << "fts" ) <<
-                                 "weights" << BSON( "title" << 10 ) );
-=======
         /**
          * Assert that fixSpec() accepts the provided text index spec.
          */
         void assertFixSuccess( const std::string& s ) {
             BSONObj user = fromjson( s );
->>>>>>> 374e1947
 
             try {
                 // fixSpec() should not throw on a valid spec.
